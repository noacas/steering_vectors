--- conflicted
+++ resolved
@@ -5,12 +5,8 @@
 
 import numpy as np
 import pandas as pd
-<<<<<<< HEAD
-import torch
-=======
 from sklearn.metrics import r2_score
 from sklearn.linear_model import LinearRegression
->>>>>>> 1abc9c0b
 
 from consts import MIN_LEN
 from dot_act import get_dot_act, get_mean_dot_prod, get_act
@@ -18,87 +14,6 @@
 from utils import dict_subtraction
 
 
-<<<<<<< HEAD
-def compute_component_prediction_r2(dot_prod_dict_train, dot_prod_dict_test, dot_prod_dict_train_norm = None, dot_prod_dict_test_norm = None, residual_stream_component_name = 'blocks.10.hook_resid_pre'):
-    # Expecting that dot_prod_dict is a nested dict of example: {component: dot product} pairs
-    assert dot_prod_dict_train_norm is None or dot_prod_dict_train_norm is not None, "If you provide dot_prod_dict_train_norm, you must also provide dot_prod_dict_test_norm"
-    normalize = dot_prod_dict_train_norm is not None
-
-    component_names = dot_prod_dict_train[0].keys()
-    total_dot_products_train = np.array([dot_prod_dict_train[example][residual_stream_component_name] for example in range(len(dot_prod_dict_train))])
-    total_dot_products_test = np.array([dot_prod_dict_test[example][residual_stream_component_name] for example in range(len(dot_prod_dict_test))])
-    if normalize:
-        total_norm_train = np.array([dot_prod_dict_train_norm[example][residual_stream_component_name] for example in range(len(dot_prod_dict_train))])
-        total_norm_test = np.array([dot_prod_dict_test_norm[example][residual_stream_component_name] for example in range(len(dot_prod_dict_test))])
-
-        # Normalize the total dot products
-        total_dot_products_train /= total_norm_train
-        total_dot_products_test /= total_norm_test
-
-    r2s = dict()
-    for component_name in component_names:
-        component_norm_train = np.array([dot_prod_dict_train_norm[example][component_name] for example in range(len(dot_prod_dict_train))])
-        component_norm_test = np.array([dot_prod_dict_test_norm[example][component_name] for example in range(len(dot_prod_dict_test))])
-
-        if normalize:
-            component_dot_products_train = np.array([dot_prod_dict_train[example][component_name] for example in range(len(dot_prod_dict_train))])
-            component_dot_products_test = np.array([dot_prod_dict_test[example][component_name] for example in range(len(dot_prod_dict_test))])
-
-            # Normalize the component dot products
-            component_dot_products_train /= component_norm_train
-            component_dot_products_test /= component_norm_test
-
-        lr = LinearRegression()
-        lr.fit(component_dot_products_train.reshape(-1, 1), total_dot_products_train)
-        pred = lr.predict(component_dot_products_test.reshape(-1, 1))
-
-        r2s[component_name] = r2_score(total_dot_products_test, pred)
-    return r2s
-
-
-def compute_multi_component_prediction_r2(dot_prod_dict_train, dot_prod_dict_test, dot_prod_dict_train_norm = None, dot_prod_dict_test_norm = None, residual_stream_component_name = 'blocks.10.hook_resid_pre'):
-    assert dot_prod_dict_train_norm is None or dot_prod_dict_train_norm is not None, "If you provide dot_prod_dict_train_norm, you must also provide dot_prod_dict_test_norm"
-    normalize = dot_prod_dict_train_norm is not None
-
-    # Expecting that dot_prod_dict is a nested dict of example: {component: dot product} pairs
-    component_names = dot_prod_dict_train[0].keys()
-    total_dot_products_train = np.array([dot_prod_dict_train[example][residual_stream_component_name] for example in range(len(dot_prod_dict_train))])
-    total_dot_products_test = np.array([dot_prod_dict_test[example][residual_stream_component_name] for example in range(len(dot_prod_dict_test))])
-    if normalize:
-        total_norm_train = np.array([dot_prod_dict_train_norm[example][residual_stream_component_name] for example in range(len(dot_prod_dict_train))])
-        total_norm_test = np.array([dot_prod_dict_test_norm[example][residual_stream_component_name] for example in range(len(dot_prod_dict_test))])
-
-        # Normalize the total dot products
-        total_dot_products_train /= total_norm_train
-        total_dot_products_test /= total_norm_test
-
-    r2s = {}
-
-    for c1, c2 in itertools.combinations(component_names, 2):
-        c1_dot_products_train = np.array([dot_prod_dict_train[example][c1] for example in range(len(dot_prod_dict_train))])
-        c1_dot_products_test = np.array([dot_prod_dict_test[example][c1] for example in range(len(dot_prod_dict_test))])
-
-        c2_dot_products_train = np.array([dot_prod_dict_train[example][c2] for example in range(len(dot_prod_dict_train))])
-        c2_dot_products_test = np.array([dot_prod_dict_test[example][c2] for example in range(len(dot_prod_dict_test))])
-
-        component_dot_products_train = np.stack((c1_dot_products_train, c2_dot_products_train), axis=1)
-        component_dot_products_test = np.stack((c1_dot_products_test, c2_dot_products_test), axis=1)
-
-        if normalize:
-            c1_norm_train = np.array([dot_prod_dict_train_norm[example][c1] for example in range(len(dot_prod_dict_train))])
-            c1_norm_test = np.array([dot_prod_dict_test_norm[example][c1] for example in range(len(dot_prod_dict_test))])
-
-            c2_norm_train = np.array([dot_prod_dict_train_norm[example][c2] for example in range(len(dot_prod_dict_train))])
-            c2_norm_test = np.array([dot_prod_dict_test_norm[example][c2] for example in range(len(dot_prod_dict_test))])
-
-            # Normalize the component dot products
-            component_dot_products_train /= np.stack((c1_norm_train, c2_norm_train), axis=1)
-            component_dot_products_test /= np.stack((c1_norm_test, c2_norm_test), axis=1)
-
-        pipeline = LinearRegression()
-        pipeline.fit(component_dot_products_train.reshape(-1, 1), total_dot_products_train)
-        pred = pipeline.predict(component_dot_products_test.reshape(-1, 1))
-=======
 @dataclass
 class ComponentAnalysisResults:
     """Data class to store analysis results."""
@@ -107,7 +22,6 @@
     harmful_r2s_df: pd.DataFrame
     harmless_r2s_df: pd.DataFrame
 
->>>>>>> 1abc9c0b
 
 class ComponentPredictor:
     """Handles component prediction analysis using linear regression."""
@@ -115,67 +29,12 @@
     def __init__(self, residual_stream_component: str = 'blocks.10.hook_resid_pre'):
         self.residual_stream_component = residual_stream_component
 
-<<<<<<< HEAD
-def compare_component_diff_in_means(model_bundle: ModelBundle, multicomponent=False):
-    train_dict = collections.defaultdict(dict)
-    test_dict = collections.defaultdict(dict)
-
-    for pos in range(-1, -MIN_LEN - 1, -1):
-        print("pos = ", pos)
-        subset_len = len(model_bundle.harmful_inst_train) # There is a great imbalance in dataset size
-
-        model = model_bundle.model
-        refusal_direction = model_bundle.refusal_direction
-
-        harmless_outputs_train = get_act(model, model_bundle.harmless_inst_train[:subset_len], pos)
-        harmful_outputs_train = get_act(model, model_bundle.harmful_inst_train[:subset_len], pos)
-        harmless_outputs_test = get_act(model, model_bundle.harmless_inst_test[:subset_len], pos)
-        harmful_outputs_test = get_act(model, model_bundle.harmful_inst_test[:subset_len], pos)
-
-        diff_in_means_train = get_mean_dot_prod(harmful_outputs_train)
-        diff_in_means_train = dict_subtraction(diff_in_means_train, get_mean_dot_prod(harmless_outputs_train))
-        for component_name in diff_in_means_train:
-            diff_in_means_train[component_name] = torch.nn.functional.normalize(diff_in_means_train[component_name])
-            diff_in_means_train[component_name] = torch.dot(diff_in_means_train[component_name], refusal_direction.type(diff_in_means_train[component_name].dtype)).item()
-
-        diff_in_means_test = get_mean_dot_prod(harmful_outputs_test)
-        diff_in_means_test = dict_subtraction(diff_in_means_test, get_mean_dot_prod(harmless_outputs_test))
-        for component_name in diff_in_means_test:
-            diff_in_means_test[component_name] = torch.nn.functional.normalize(diff_in_means_test[component_name])
-            diff_in_means_test[component_name] = torch.dot(diff_in_means_test[component_name], refusal_direction.type(diff_in_means_test[component_name].dtype)).item()
-
-        # Sort the diff in means by train
-        diff_in_means_train_list = list(diff_in_means_train.items())
-        diff_in_means_train_list.sort(key=lambda x: abs(x[1]), reverse=True)
-
-        for component_name, _ in diff_in_means_train_list:
-            diff_train = diff_in_means_train[component_name]
-            diff_test = diff_in_means_test[component_name]
-
-            train_dict[pos][component_name] = diff_train
-            test_dict[pos][component_name] = diff_test
-            print(f"{component_name}: Diff in means - Train: {diff_train:.4f} Test: {diff_test:.4f}")
-            print()
-
-
-    train_df = pd.DataFrame(train_dict)
-    test_df = pd.DataFrame(test_dict)
-    train_df.to_csv(os.path.join(model_bundle.results_dir, 'train_df.csv'))
-    test_df.to_csv(os.path.join(model_bundle.results_dir, 'test_df.csv'))
-
-
-def compare_component_prediction_r2(model_bundle: ModelBundle, multicomponent=False):
-    train_dict = collections.defaultdict(dict)
-    test_dict = collections.defaultdict(dict)
-    harmless_dict, harmful_dict = collections.defaultdict(dict), collections.defaultdict(dict)
-=======
     def _extract_dot_products(self, dot_prod_dict: List[Dict], component_name: str) -> np.ndarray:
         """Extract dot products for a specific component across all examples."""
         return np.array([
             dot_prod_dict[example][component_name]
             for example in range(len(dot_prod_dict))
         ])
->>>>>>> 1abc9c0b
 
     def _fit_and_predict(self, X_train: np.ndarray, y_train: np.ndarray,
                          X_test: np.ndarray, y_test: np.ndarray) -> float:
