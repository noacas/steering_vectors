--- conflicted
+++ resolved
@@ -3,11 +3,8 @@
 from dataclasses import dataclass
 import numpy as np
 import pandas as pd
-<<<<<<< HEAD
 from sklearn.metrics import r2_score
 from sklearn.linear_model import LinearRegression, Lasso, lars_path, ElasticNetCV
-=======
->>>>>>> e3eb154d
 import torch
 from dot_act import get_mean_dot_prod
 from utils import dict_subtraction
@@ -24,7 +21,6 @@
     negative_r2s_df: pd.DataFrame
 
 
-<<<<<<< HEAD
 class ComponentPredictor:
     """Handles component prediction analysis using linear regression."""
 
@@ -245,8 +241,6 @@
         return r2, chosen_coefs, alphas, coefs, used_feature_names
 
 
-=======
->>>>>>> e3eb154d
 class ComponentAnalyzer:
     """Main class for performing component analysis."""
 
