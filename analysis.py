--- conflicted
+++ resolved
@@ -405,19 +405,11 @@
     def analyze_lasso_path(self) -> None:
         for position in self.positions:
 
-<<<<<<< HEAD
-    def analyze_lasso(self) -> pd.DataFrame:
-        lasso_results = []
-
-        for position in range(-1, -MIN_LEN - 1, -1):
-            print(f"Analyzing position: {position}")
-=======
             negative_outputs_train, positive_outputs_train, negative_outputs_test, positive_outputs_test = self.data[position]
             negative_dots_train, negative_norms_train, negative_agg_train = negative_outputs_train
             positive_dots_train, positive_norms_train, positive_agg_train = positive_outputs_train
             negative_dots_test, negative_norms_test, negative_agg_test = negative_outputs_test
             positive_dots_test, positive_norms_test, positive_agg_test = positive_outputs_test
->>>>>>> d884f151
 
             refusal_dir_cpu = self.data["meta"]["direction"]
             _ = self._compute_component_similarities(negative_agg_train, positive_agg_train, refusal_dir_cpu)
@@ -562,83 +554,6 @@
             self._append_summary_row("lasso", position, "positive", r2_positive, float(intercept_positive), names_and_coefs_pos)
             self._log(f"pos {position} | LASSO positive R²={r2_positive:.3f}, b={intercept_positive:.3f} | top: {', '.join([n for n,_ in names_and_coefs_pos[:5]])}")
 
-            position_results = {
-            'position': position,
-            'harmless_r2': r2_harmless,
-            'harmful_r2': r2_harmful,
-            'harmless_intercept': intercept_harmless,
-            'harmful_intercept': intercept_harmful
-            }
-        
-            # Add cosine similarities
-            for component_name, similarity in similarities.items():
-                position_results[f'cosine_sim_{component_name}'] = similarity
-                
-            # Add Lasso coefficients
-            for name, coeff in zip(train_feature_names, coef_harmless):
-                position_results[f'harmless_coef_{name}'] = coeff
-            for name, coeff in zip(train_feature_names, coef_harmful):
-                position_results[f'harmful_coef_{name}'] = coeff
-                
-            lasso_results.append(position_results)
-            
-        results_df = pd.DataFrame(lasso_results)
-        results_df.to_csv(os.path.join(self.model_bundle.results_dir, 'lasso_analysis.csv'), index=False)
-        
-        # Create visualizations
-        self.visualize_lasso_results(results_df)
-        
-        # Create summary table
-        summary_df = self.create_summary_table(results_df)
-        print("\nSummary Table:")
-        print(summary_df.round(4))
-        
-        return results_df
-
-
-    def create_summary_table(self, results_df: pd.DataFrame) -> pd.DataFrame:
-        """Create a summary table of key findings."""
-        
-        summary_data = []
-        
-        for _, row in results_df.iterrows():
-            position = row['position']
-            
-            # Get top cosine similarities
-            cosine_cols = [col for col in results_df.columns if col.startswith('cosine_sim_')]
-            if cosine_cols:
-                cosine_values = {col.replace('cosine_sim_', ''): row[col] for col in cosine_cols}
-                top_cosine = max(cosine_values.items(), key=lambda x: abs(x[1]))
-            
-            # Get top coefficients
-            harmless_coef_cols = [col for col in results_df.columns if col.startswith('harmless_coef_')]
-            harmful_coef_cols = [col for col in results_df.columns if col.startswith('harmful_coef_')]
-            
-            if harmless_coef_cols:
-                harmless_coefs = {col.replace('harmless_coef_', ''): row[col] for col in harmless_coef_cols}
-                top_harmless_coef = max(harmless_coefs.items(), key=lambda x: abs(x[1]))
-            
-            if harmful_coef_cols:
-                harmful_coefs = {col.replace('harmful_coef_', ''): row[col] for col in harmful_coef_cols}
-                top_harmful_coef = max(harmful_coefs.items(), key=lambda x: abs(x[1]))
-            
-            summary_data.append({
-                'position': position,
-                'harmless_r2': row['harmless_r2'],
-                'harmful_r2': row['harmful_r2'],
-                'top_cosine_component': top_cosine[0] if cosine_cols else 'N/A',
-                'top_cosine_value': top_cosine[1] if cosine_cols else 0,
-                'top_harmless_component': top_harmless_coef[0] if harmless_coef_cols else 'N/A',
-                'top_harmless_coef': top_harmless_coef[1] if harmless_coef_cols else 0,
-                'top_harmful_component': top_harmful_coef[0] if harmful_coef_cols else 'N/A',
-                'top_harmful_coef': top_harmful_coef[1] if harmful_coef_cols else 0,
-            })
-        
-        summary_df = pd.DataFrame(summary_data)
-        summary_df.to_csv(os.path.join(self.model_bundle.results_dir, 'lasso_summary.csv'), index=False)
-        
-        return summary_df
-
     def run_analysis(self) -> ComponentAnalysisResults:
         """Run the complete component analysis using precomputed data."""
         # Initialize result dictionaries
