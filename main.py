"""
Entry point for collecting activations and/or running analysis.
"""
<<<<<<< HEAD
from analysis import predict_dot_product_lasso, predict_dot_product_lasso_path
=======
from analysis import analyze
>>>>>>> 5c4fac5b
from model import ModelBundle
from consts import GEMMA_1, GEMMA_2
import os
import re
import pickle
from arg_parser import parse_args
from collections import defaultdict
from collect_data import DataCollector
from utils import create_timestamped_results_dir
from datetime import datetime


def get_steering_vector_names_for_gemma2():
    path = "content/axbench_chosen_dataset/"
    # get all files in path that {digits}_inputs.pt
    return [
        os.path.basename(f).split("_")[0]
        for f in os.listdir(path)
        if re.fullmatch(r"\d+_inputs\.pt", f)
    ]


def get_last_data_path(data_dir):
    # choose the last file in the data_dir based on the timestamp
    files = [f for f in os.listdir(data_dir) if f.endswith(".pkl")]
    files.sort(key=lambda x: os.path.getmtime(os.path.join(data_dir, x)))
    return os.path.join(data_dir, files[-1])


def main():
    # Load the model bundle
    args = parse_args()
<<<<<<< HEAD
    model_bundle = ModelBundle()

    # GEMMA and harmfull steering vector
    if GEMMA_1 in args.models:
        model_bundle.load_model(GEMMA_1)
        model_bundle.load_steering_vector("harmfull")
        predict_dot_product_lasso_path(model_bundle=model_bundle)

    # GEMMA2 and all steering vectors in dir content/axbench_chosen_dataset/
    if GEMMA_2 in args.models:
        model_bundle.load_model(GEMMA_2)
        for steering_vector in get_steering_vector_names_for_gemma2():
            model_bundle.load_steering_vector(steering_vector)
            predict_dot_product_lasso_path(model_bundle=model_bundle)
=======
    data_dir = args.data_dir
    os.makedirs(data_dir, exist_ok=True)
    results_dir = create_timestamped_results_dir(args.results_dir)

    if not args.get_activations:
        data_path = args.load_data if args.load_data is not None else get_last_data_path(data_dir)
        with open(data_path, "rb") as f:
            data = pickle.load(f)
        
    else:
        data = defaultdict(dict)
        model_bundle = ModelBundle()
        steering_vec_names = get_steering_vector_names_for_gemma2()
        remaining_steering_vec = args.num_steering_vectors if args.num_steering_vectors is not None else len(steering_vec_names) + 1
        
        # GEMMA and harmfull steering vector
        if GEMMA_1 in args.models:
            model_bundle.load_model(GEMMA_1)
            model_bundle.load_steering_vector("harmfull")
            data[GEMMA_1]["harmfull"] = DataCollector(model_bundle=model_bundle).collect_data()
            remaining_steering_vec -= 1

        # GEMMA2 and all steering vectors in dir content/axbench_chosen_dataset/
        if GEMMA_2 in args.models:
            model_bundle.load_model(GEMMA_2)
            for steering_vector in steering_vec_names:
                model_bundle.load_steering_vector(steering_vector)
                data[GEMMA_2][steering_vector] = DataCollector(model_bundle=model_bundle).collect_data()
                remaining_steering_vec -= 1
                if remaining_steering_vec == 0:
                    break

        # save activations
        data_path = os.path.join(data_dir, f"data_{datetime.now().strftime('%Y%m%d_%H%M%S')}.pkl")
        with open(data_path, "wb") as f:
            pickle.dump(data, f)

    if args.run_analysis:
        analyze(data=data, results_dir=results_dir)
>>>>>>> 5c4fac5b


if __name__ == "__main__":
    main()<|MERGE_RESOLUTION|>--- conflicted
+++ resolved
@@ -1,11 +1,7 @@
 """
 Entry point for collecting activations and/or running analysis.
 """
-<<<<<<< HEAD
-from analysis import predict_dot_product_lasso, predict_dot_product_lasso_path
-=======
 from analysis import analyze
->>>>>>> 5c4fac5b
 from model import ModelBundle
 from consts import GEMMA_1, GEMMA_2
 import os
@@ -38,22 +34,6 @@
 def main():
     # Load the model bundle
     args = parse_args()
-<<<<<<< HEAD
-    model_bundle = ModelBundle()
-
-    # GEMMA and harmfull steering vector
-    if GEMMA_1 in args.models:
-        model_bundle.load_model(GEMMA_1)
-        model_bundle.load_steering_vector("harmfull")
-        predict_dot_product_lasso_path(model_bundle=model_bundle)
-
-    # GEMMA2 and all steering vectors in dir content/axbench_chosen_dataset/
-    if GEMMA_2 in args.models:
-        model_bundle.load_model(GEMMA_2)
-        for steering_vector in get_steering_vector_names_for_gemma2():
-            model_bundle.load_steering_vector(steering_vector)
-            predict_dot_product_lasso_path(model_bundle=model_bundle)
-=======
     data_dir = args.data_dir
     os.makedirs(data_dir, exist_ok=True)
     results_dir = create_timestamped_results_dir(args.results_dir)
@@ -93,7 +73,6 @@
 
     if args.run_analysis:
         analyze(data=data, results_dir=results_dir)
->>>>>>> 5c4fac5b
 
 
 if __name__ == "__main__":
