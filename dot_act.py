--- conflicted
+++ resolved
@@ -23,20 +23,9 @@
     )
 
     for text in tqdm(dataset, desc="Caching Activations"):
-<<<<<<< HEAD
-        # Tokenize the input text
-        # TODO: For the Qwen example, they had some chat template, do we need this too maybe?
         inputs = model.to_tokens(text).to(DEVICE)
 
         with torch.no_grad():
-          #TODO next meeting shira
-          # This is from the tutorial, we don't need to save all the layers in the cache
-          # _, gpt2_attn_cache = model.run_with_cache(gpt2_tokens, remove_batch_dim=True, stop_at_layer=attn_layer + 1, names_filter=[attn_hook_name])
-=======
-        inputs = model.to_tokens(text).to(DEVICE)
-
-        with torch.no_grad():
->>>>>>> 1abc9c0b
             _, _cache = model.run_with_cache(inputs, names_filter = hook_names, stop_at_layer=LAYER + 1)
             cache = copy.deepcopy(_cache.cache_dict)
 
